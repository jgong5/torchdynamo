--- conflicted
+++ resolved
@@ -346,20 +346,11 @@
         call_args = []
         arg_defs = []
         for inplaced in unique(self.inplace_buffers.values()):
-<<<<<<< HEAD
-            outer = next((name for name in reversed(inplaced.other_names) if name not in V.graph.removed_buffers), None)
-            if outer is not None:
-                inner = inplaced.inner_name
-                dtype = buffer_types[outer]
-                arg_defs.append(f"{DTYPE_TO_CPP[dtype]}* __restrict__ {inner}")
-                call_args.append(f"c_void_p({outer}.data_ptr())")
-=======
             outer = inplaced.other_names[-1]
             inner = inplaced.inner_name
             dtype = buffer_types[outer]
             arg_defs.append(f"{DTYPE_TO_CPP[dtype]}* __restrict__ {inner}")
             call_args.append(f"c_void_p({outer}.data_ptr())")
->>>>>>> 818ae20a
         for outer, inner in self.input_buffers.items():
             if outer in self.inplace_buffers:
                 continue
@@ -382,17 +373,15 @@
         call_args = []
         precompile_args = []
         for inplaced in unique(self.inplace_buffers.values()):
-            outer = next((name for name in reversed(inplaced.other_names) if name not in V.graph.removed_buffers), None)
-            if outer is not None:
-                arg_defs.append(inplaced.inner_name)
-                call_args.append(outer)
-                precompile_args.append(
-                    TensorArg(
-                        inplaced.inner_name,
-                        outer,
-                        V.graph.get_dtype(outer),
-                    )
+            arg_defs.append(inplaced.inner_name)
+            call_args.append(inplaced.other_names[-1])
+            precompile_args.append(
+                TensorArg(
+                    inplaced.inner_name,
+                    inplaced.other_names[-1],
+                    V.graph.get_dtype(inplaced.other_names[-1]),
                 )
+            )
         for outer, inner in chain(
             self.input_buffers.items(), self.output_buffers.items()
         ):
@@ -410,11 +399,7 @@
     def aliases(self):
         for inplaced in unique(self.inplace_buffers.values()):
             for other in inplaced.other_names:
-<<<<<<< HEAD
-                if other in V.graph.removed_buffers:
-=======
                 if other in V.graph.inplaced_to_remove:
->>>>>>> 818ae20a
                     continue
                 if other in self.input_buffers:
                     yield self.input_buffers[other], inplaced.inner_name
