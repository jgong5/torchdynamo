--- conflicted
+++ resolved
@@ -71,11 +71,6 @@
         self.reuse_pool: Dict[
             Any, List["FreeIfNotReusedLine"]
         ] = collections.defaultdict(list)
-        self.reused_as_dict: Dict[
-            # key (buffer name) reused as value (buffer)
-            str,
-            ir.Buffer,
-        ] = {}
 
     def __contains__(self, key):
         return bool(self.reuse_pool.get(key, None))
@@ -88,20 +83,6 @@
     def push(self, key, item: "FreeIfNotReusedLine"):
         assert not item.is_reused
         self.reuse_pool[key].append(item)
-
-    def reused_as(self, buf_name):
-        if buf_name in self.reused_as_dict:
-            return self.reused_as_dict[buf_name]
-        else:
-            return None
-
-    def update_reused_as(self, buf_name, reused_as_buf):
-        # Map buf_name to reused_as_buf
-        self.reused_as_dict[buf_name] = reused_as_buf
-        # Replace values under buf_name with reused_as_buf
-        for key, value in self.reused_as_dict.items():
-            if value.get_name() == buf_name:
-                self.reused_as_dict[key] = reused_as_buf
 
 
 class MemoryPlanningLine:
@@ -160,26 +141,9 @@
     reused_as: ir.Buffer
 
     def plan(self, state: MemoryPlanningState):
-<<<<<<< HEAD
-        reused_as_removed = self.reused_as.get_name() in V.graph.removed_buffers
-        node_removed = self.node.get_name() in V.graph.removed_buffers
-        if reused_as_removed:
-            return NullLine()
-        elif node_removed:
-            return AllocateLine(self.reused_as)
-        # Neither reused_as nor node is removed
-        reuse_line = self
-        old_reused_as = state.reused_as(self.node.get_name())
-        if old_reused_as is not None:
-            reuse_line = ReuseLine(old_reused_as, self.reused_as)
-        state.update_reused_as(self.node.get_name(), self.reused_as)
-        assert reuse_line.node.get_name() not in V.graph.removed_buffers
-        return reuse_line
-=======
         assert self.node.get_name() not in V.graph.removed_buffers
         assert self.reused_as.get_name() not in V.graph.removed_buffers
         return self
->>>>>>> 818ae20a
 
     def codegen(self, code: IndentedBuffer):
         assert self.node.get_name() not in V.graph.removed_buffers
